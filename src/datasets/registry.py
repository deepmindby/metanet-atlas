--- conflicted
+++ resolved
@@ -29,21 +29,15 @@
 from src.datasets.svhn import SVHN
 from src.datasets.sun397 import SUN397
 from src.datasets.food import Food101
-<<<<<<< HEAD
 from src.datasets.caltech import Caltech256, Caltech101
-=======
-from src.datasets.caltech import Caltech256
->>>>>>> c7b4a015
 from src.datasets.fgvc_aircraft import FGVCAircraft, FGVCAircraftVal
 from src.datasets.flowers import Flowers102, Flowers102Val
 from src.datasets.oxford_pets import OxfordIIITPet
 from src.datasets.cub2011 import CUB200
 from src.datasets.voc2007 import PascalVOC, PascalVOCVal
 from src.datasets.country211 import Country211, Country211Val
-<<<<<<< HEAD
 from src.datasets.ucf101 import UCF101, UCF101Val
-=======
->>>>>>> c7b4a015
+
 
 registry = {
     name: obj for name, obj in inspect.getmembers(sys.modules[__name__], inspect.isclass)
