"""
Text prompt templates for different dataset classes

Fred Zhang <frederic.zhang@adelaide.edu.au>
Australian Institute for Machine Learning

Modified from the codebase by Ilharco et al.,
at https://github.com/mlfoundations/task_vectors
"""

cars_template = [
    lambda c: f'a photo of a {c}.',
    lambda c: f'a photo of the {c}.',
    lambda c: f'a photo of my {c}.',
    lambda c: f'i love my {c}!',
    lambda c: f'a photo of my dirty {c}.',
    lambda c: f'a photo of my clean {c}.',
    lambda c: f'a photo of my new {c}.',
    lambda c: f'a photo of my old {c}.',
]

cifar10_template = [
    lambda c: f'a photo of a {c}.',
    lambda c: f'a blurry photo of a {c}.',
    lambda c: f'a black and white photo of a {c}.',
    lambda c: f'a low contrast photo of a {c}.',
    lambda c: f'a high contrast photo of a {c}.',
    lambda c: f'a bad photo of a {c}.',
    lambda c: f'a good photo of a {c}.',
    lambda c: f'a photo of a small {c}.',
    lambda c: f'a photo of a big {c}.',
    lambda c: f'a photo of the {c}.',
    lambda c: f'a blurry photo of the {c}.',
    lambda c: f'a black and white photo of the {c}.',
    lambda c: f'a low contrast photo of the {c}.',
    lambda c: f'a high contrast photo of the {c}.',
    lambda c: f'a bad photo of the {c}.',
    lambda c: f'a good photo of the {c}.',
    lambda c: f'a photo of the small {c}.',
    lambda c: f'a photo of the big {c}.',
]

cifar100_template = [
    lambda c: f'a photo of a {c}.',
    lambda c: f'a blurry photo of a {c}.',
    lambda c: f'a black and white photo of a {c}.',
    lambda c: f'a low contrast photo of a {c}.',
    lambda c: f'a high contrast photo of a {c}.',
    lambda c: f'a bad photo of a {c}.',
    lambda c: f'a good photo of a {c}.',
    lambda c: f'a photo of a small {c}.',
    lambda c: f'a photo of a big {c}.',
    lambda c: f'a photo of the {c}.',
    lambda c: f'a blurry photo of the {c}.',
    lambda c: f'a black and white photo of the {c}.',
    lambda c: f'a low contrast photo of the {c}.',
    lambda c: f'a high contrast photo of the {c}.',
    lambda c: f'a bad photo of the {c}.',
    lambda c: f'a good photo of the {c}.',
    lambda c: f'a photo of the small {c}.',
    lambda c: f'a photo of the big {c}.',
]

dtd_template = [
    lambda c: f'a photo of a {c} texture.',
    lambda c: f'a photo of a {c} pattern.',
    lambda c: f'a photo of a {c} thing.',
    lambda c: f'a photo of a {c} object.',
    lambda c: f'a photo of the {c} texture.',
    lambda c: f'a photo of the {c} pattern.',
    lambda c: f'a photo of the {c} thing.',
    lambda c: f'a photo of the {c} object.',
]

eurosat_template = [
    lambda c: f'a centered satellite photo of {c}.',
    lambda c: f'a centered satellite photo of a {c}.',
    lambda c: f'a centered satellite photo of the {c}.',
]

food101_template = [
    lambda c: f'a photo of {c}, a type of food.',
]

gtsrb_template = [
    lambda c: f'a zoomed in photo of a "{c}" traffic sign.',
    lambda c: f'a centered photo of a "{c}" traffic sign.',
    lambda c: f'a close up photo of a "{c}" traffic sign.',
]

mnist_template = [
    lambda c: f'a photo of the number: "{c}".',
]

imagenet_template = [
    lambda c: f'a bad photo of a {c}.',
    lambda c: f'a photo of many {c}.',
    lambda c: f'a sculpture of a {c}.',
    lambda c: f'a photo of the hard to see {c}.',
    lambda c: f'a low resolution photo of the {c}.',
    lambda c: f'a rendering of a {c}.',
    lambda c: f'graffiti of a {c}.',
    lambda c: f'a bad photo of the {c}.',
    lambda c: f'a cropped photo of the {c}.',
    lambda c: f'a tattoo of a {c}.',
    lambda c: f'the embroidered {c}.',
    lambda c: f'a photo of a hard to see {c}.',
    lambda c: f'a bright photo of a {c}.',
    lambda c: f'a photo of a clean {c}.',
    lambda c: f'a photo of a dirty {c}.',
    lambda c: f'a dark photo of the {c}.',
    lambda c: f'a drawing of a {c}.',
    lambda c: f'a photo of my {c}.',
    lambda c: f'the plastic {c}.',
    lambda c: f'a photo of the cool {c}.',
    lambda c: f'a close-up photo of a {c}.',
    lambda c: f'a black and white photo of the {c}.',
    lambda c: f'a painting of the {c}.',
    lambda c: f'a painting of a {c}.',
    lambda c: f'a pixelated photo of the {c}.',
    lambda c: f'a sculpture of the {c}.',
    lambda c: f'a bright photo of the {c}.',
    lambda c: f'a cropped photo of a {c}.',
    lambda c: f'a plastic {c}.',
    lambda c: f'a photo of the dirty {c}.',
    lambda c: f'a jpeg corrupted photo of a {c}.',
    lambda c: f'a blurry photo of the {c}.',
    lambda c: f'a photo of the {c}.',
    lambda c: f'a good photo of the {c}.',
    lambda c: f'a rendering of the {c}.',
    lambda c: f'a {c} in a video game.',
    lambda c: f'a photo of one {c}.',
    lambda c: f'a doodle of a {c}.',
    lambda c: f'a close-up photo of the {c}.',
    lambda c: f'a photo of a {c}.',
    lambda c: f'the origami {c}.',
    lambda c: f'the {c} in a video game.',
    lambda c: f'a sketch of a {c}.',
    lambda c: f'a doodle of the {c}.',
    lambda c: f'a origami {c}.',
    lambda c: f'a low resolution photo of a {c}.',
    lambda c: f'the toy {c}.',
    lambda c: f'a rendition of the {c}.',
    lambda c: f'a photo of the clean {c}.',
    lambda c: f'a photo of a large {c}.',
    lambda c: f'a rendition of a {c}.',
    lambda c: f'a photo of a nice {c}.',
    lambda c: f'a photo of a weird {c}.',
    lambda c: f'a blurry photo of a {c}.',
    lambda c: f'a cartoon {c}.',
    lambda c: f'art of a {c}.',
    lambda c: f'a sketch of the {c}.',
    lambda c: f'a embroidered {c}.',
    lambda c: f'a pixelated photo of a {c}.',
    lambda c: f'itap of the {c}.',
    lambda c: f'a jpeg corrupted photo of the {c}.',
    lambda c: f'a good photo of a {c}.',
    lambda c: f'a plushie {c}.',
    lambda c: f'a photo of the nice {c}.',
    lambda c: f'a photo of the small {c}.',
    lambda c: f'a photo of the weird {c}.',
    lambda c: f'the cartoon {c}.',
    lambda c: f'art of the {c}.',
    lambda c: f'a drawing of the {c}.',
    lambda c: f'a photo of the large {c}.',
    lambda c: f'a black and white photo of a {c}.',
    lambda c: f'the plushie {c}.',
    lambda c: f'a dark photo of a {c}.',
    lambda c: f'itap of a {c}.',
    lambda c: f'graffiti of the {c}.',
    lambda c: f'a toy {c}.',
    lambda c: f'itap of my {c}.',
    lambda c: f'a photo of a cool {c}.',
    lambda c: f'a photo of a small {c}.',
    lambda c: f'a tattoo of the {c}.',
]

resisc45_template = [
    lambda c: f'satellite imagery of {c}.',
    lambda c: f'aerial imagery of {c}.',
    lambda c: f'satellite photo of {c}.',
    lambda c: f'aerial photo of {c}.',
    lambda c: f'satellite view of {c}.',
    lambda c: f'aerial view of {c}.',
    lambda c: f'satellite imagery of a {c}.',
    lambda c: f'aerial imagery of a {c}.',
    lambda c: f'satellite photo of a {c}.',
    lambda c: f'aerial photo of a {c}.',
    lambda c: f'satellite view of a {c}.',
    lambda c: f'aerial view of a {c}.',
    lambda c: f'satellite imagery of the {c}.',
    lambda c: f'aerial imagery of the {c}.',
    lambda c: f'satellite photo of the {c}.',
    lambda c: f'aerial photo of the {c}.',
    lambda c: f'satellite view of the {c}.',
    lambda c: f'aerial view of the {c}.',
]

stl10_template = [
    lambda c: f'a photo of a {c}.',
    lambda c: f'a photo of the {c}.',
]

sun397_template = [
    lambda c: f'a photo of a {c}.',
    lambda c: f'a photo of the {c}.',
]

svhn_template = [
    lambda c: f'a photo of the number: "{c}".',
]

<<<<<<< HEAD
ucf101_template = [
    lambda c: f'a photo of a person {c}.',
    lambda c: f'a video of a person {c}.',
    lambda c: f'a example of a person {c}.',
    lambda c: f'a demonstration of a person {c}.',
    lambda c: f'a photo of the person {c}.',
    lambda c: f'a video of the person {c}.',
    lambda c: f'a example of the person {c}.',
    lambda c: f'a demonstration of the person {c}.',
    lambda c: f'a photo of a person using {c}.',
    lambda c: f'a video of a person using {c}.',
    lambda c: f'a example of a person using {c}.',
    lambda c: f'a demonstration of a person using {c}.',
    lambda c: f'a photo of the person using {c}.',
    lambda c: f'a video of the person using {c}.',
    lambda c: f'a example of the person using {c}.',
    lambda c: f'a demonstration of the person using {c}.',
    lambda c: f'a photo of a person doing {c}.',
    lambda c: f'a video of a person doing {c}.',
    lambda c: f'a example of a person doing {c}.',
    lambda c: f'a demonstration of a person doing {c}.',
    lambda c: f'a photo of the person doing {c}.',
    lambda c: f'a video of the person doing {c}.',
    lambda c: f'a example of the person doing {c}.',
    lambda c: f'a demonstration of the person doing {c}.',
    lambda c: f'a photo of a person during {c}.',
    lambda c: f'a video of a person during {c}.',
    lambda c: f'a example of a person during {c}.',
    lambda c: f'a demonstration of a person during {c}.',
    lambda c: f'a photo of the person during {c}.',
    lambda c: f'a video of the person during {c}.',
    lambda c: f'a example of the person during {c}.',
    lambda c: f'a demonstration of the person during {c}.',
    lambda c: f'a photo of a person performing {c}.',
    lambda c: f'a video of a person performing {c}.',
    lambda c: f'a example of a person performing {c}.',
    lambda c: f'a demonstration of a person performing {c}.',
    lambda c: f'a photo of the person performing {c}.',
    lambda c: f'a video of the person performing {c}.',
    lambda c: f'a example of the person performing {c}.',
    lambda c: f'a demonstration of the person performing {c}.',
    lambda c: f'a photo of a person practicing {c}.',
    lambda c: f'a video of a person practicing {c}.',
    lambda c: f'a example of a person practicing {c}.',
    lambda c: f'a demonstration of a person practicing {c}.',
    lambda c: f'a photo of the person practicing {c}.',
    lambda c: f'a video of the person practicing {c}.',
    lambda c: f'a example of the person practicing {c}.',
    lambda c: f'a demonstration of the person practicing {c}.',

]

caltech101_template = [
    lambda c: f'a photo of a {c}.',
    lambda c: f'a painting of a {c}.',
    lambda c: f'a plastic {c}.',
    lambda c: f'a sculpture of a {c}.',
    lambda c: f'a sketch of a {c}.',
    lambda c: f'a tattoo of a {c}.',
    lambda c: f'a toy {c}.',
    lambda c: f'a rendition of a {c}.',
    lambda c: f'a embroidered {c}.',
    lambda c: f'a cartoon {c}.',
    lambda c: f'a {c} in a video game.',
    lambda c: f'a plushie {c}.',
    lambda c: f'a origami {c}.',
    lambda c: f'art of a {c}.',
    lambda c: f'graffiti of a {c}.',
    lambda c: f'a drawing of a {c}.',
    lambda c: f'a doodle of a {c}.',
    lambda c: f'a photo of the {c}.',
    lambda c: f'a painting of the {c}.',
    lambda c: f'the plastic {c}.',
    lambda c: f'a sculpture of the {c}.',
    lambda c: f'a sketch of the {c}.',
    lambda c: f'a tattoo of the {c}.',
    lambda c: f'the toy {c}.',
    lambda c: f'a rendition of the {c}.',
    lambda c: f'the embroidered {c}.',
    lambda c: f'the cartoon {c}.',
    lambda c: f'the {c} in a video game.',
    lambda c: f'the plushie {c}.',
    lambda c: f'the origami {c}.',
    lambda c: f'art of the {c}.',
    lambda c: f'graffiti of the {c}.',
    lambda c: f'a drawing of the {c}.',
    lambda c: f'a doodle of the {c}.',
]

=======
caltech256_template = [
    lambda c: f"a photo of a {c}.",
    lambda c: f"a painting of a {c}.",
    lambda c: f"a plastic {c}.",
    lambda c: f"a sculpture of a {c}.",
    lambda c: f"a sketch of a {c}.",
    lambda c: f"a tattoo of a {c}.",
    lambda c: f"a toy {c}.",
    lambda c: f"a rendition of a {c}.",
    lambda c: f"a embroidered {c}.",
    lambda c: f"a cartoon {c}.",
    lambda c: f"a {c} in a video game.",
    lambda c: f"a plushie {c}.",
    lambda c: f"a origami {c}.",
    lambda c: f"art of a {c}.",
    lambda c: f"graffiti of a {c}.",
    lambda c: f"a drawing of a {c}.",
    lambda c: f"a doodle of a {c}.",
    lambda c: f"a photo of the {c}.",
    lambda c: f"a painting of the {c}.",
    lambda c: f"the plastic {c}.",
    lambda c: f"a sculpture of the {c}.",
    lambda c: f"a sketch of the {c}.",
    lambda c: f"a tattoo of the {c}.",
    lambda c: f"the toy {c}.",
    lambda c: f"a rendition of the {c}.",
    lambda c: f"the embroidered {c}.",
    lambda c: f"the cartoon {c}.",
    lambda c: f"the {c} in a video game.",
    lambda c: f"the plushie {c}.",
    lambda c: f"the origami {c}.",
    lambda c: f"art of the {c}.",
    lambda c: f"graffiti of the {c}.",
    lambda c: f"a drawing of the {c}.",
    lambda c: f"a doodle of the {c}.",
]

fgvc_template = [
    lambda c: f"a photo of a {c}, a type of aircraft.",
    lambda c: f"a photo of the {c}, a type of aircraft.",
]

flowers102_template = [
    lambda c: f"a photo of a {c}, a type of flower."
]

pet_template = [
    lambda c: f"a photo of a {c}, a type of pet."
]

cub200_template = [
    lambda c: f"a photo of a {c}, a type of bird."
]

voc2007_template = [
    lambda c: f"a photo of a {c}."
]

country211_template = [
    lambda c: f"a photo i took in {c}.",
    lambda c: f"a photo i took while visiting {c}.",
    lambda c: f"a photo from my home country of {c}.",
    lambda c: f"a photo from my visit to {c}.",
    lambda c: f"a photo showing the country of {c}."
]
>>>>>>> c7b4a015

dataset_to_template = {
    'Cars': cars_template,
    'CIFAR10': cifar10_template,
    'CIFAR100': cifar100_template,
    'DTD': dtd_template,
    'EuroSAT': eurosat_template,
    'Food101': food101_template,
    'GTSRB': gtsrb_template,
    'MNIST': mnist_template,
    'ImageNet': imagenet_template,
    'RESISC45': resisc45_template,
    'STL10': stl10_template,
    'SUN397': sun397_template,
    'SVHN': svhn_template,
<<<<<<< HEAD
    'UCF101': ucf101_template,
    'Caltech101': caltech101_template,
=======
    'Caltech256': caltech256_template,
    'FGVCAircraft': fgvc_template,
    'Flowers102': flowers102_template,
    'OxfordIIITPet': pet_template,
    'CUB200': cub200_template,
    'PascalVOC': voc2007_template,
    'Country211': country211_template,
>>>>>>> c7b4a015
}


def get_templates(dataset_name):
    # Remove class-specific prefix
    if '_' in dataset_name:
        _, dataset_name = dataset_name.split('_')

    if dataset_name.endswith('Val'):
        return get_templates(dataset_name.replace('Val', ''))
    assert dataset_name in dataset_to_template, f'Unsupported dataset: {dataset_name}'
    return dataset_to_template[dataset_name]<|MERGE_RESOLUTION|>--- conflicted
+++ resolved
@@ -210,7 +210,7 @@
     lambda c: f'a photo of the number: "{c}".',
 ]
 
-<<<<<<< HEAD
+
 ucf101_template = [
     lambda c: f'a photo of a person {c}.',
     lambda c: f'a video of a person {c}.',
@@ -300,7 +300,6 @@
     lambda c: f'a doodle of the {c}.',
 ]
 
-=======
 caltech256_template = [
     lambda c: f"a photo of a {c}.",
     lambda c: f"a painting of a {c}.",
@@ -366,7 +365,6 @@
     lambda c: f"a photo from my visit to {c}.",
     lambda c: f"a photo showing the country of {c}."
 ]
->>>>>>> c7b4a015
 
 dataset_to_template = {
     'Cars': cars_template,
@@ -382,10 +380,8 @@
     'STL10': stl10_template,
     'SUN397': sun397_template,
     'SVHN': svhn_template,
-<<<<<<< HEAD
     'UCF101': ucf101_template,
     'Caltech101': caltech101_template,
-=======
     'Caltech256': caltech256_template,
     'FGVCAircraft': fgvc_template,
     'Flowers102': flowers102_template,
@@ -393,7 +389,6 @@
     'CUB200': cub200_template,
     'PascalVOC': voc2007_template,
     'Country211': country211_template,
->>>>>>> c7b4a015
 }
 
 
